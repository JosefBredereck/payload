const checkRole = require('../policies/checkRole');

module.exports = {
  slug: 'categories',
  labels: {
    singular: 'Category',
    plural: 'Categories',
  },
  useAsTitle: 'title',
  policies: {
<<<<<<< HEAD
    create: (req, res, next) => {
      return next();
    },
    read: () => false,
    update: (req, res, next) => {
      return next();
    },
    destroy: (req, res, next) => {
      return next();
    },
=======
    create: user => checkRole(['user', 'admin'], user),
    read: () => true,
    update: user => checkRole(['user', 'admin'], user),
    destroy: user => checkRole(['user', 'admin'], user),
>>>>>>> 986e26c0
  },
  fields: [
    {
      name: 'title',
      label: 'Category Title',
      type: 'input',
      maxLength: 100,
      required: true,
      unique: false,
      localized: true,
    },
    {
      name: 'description',
      label: 'Description',
      type: 'textarea',
      height: 100,
      required: true,
      localized: true,
    },
    {
      name: 'page',
      label: 'Page',
      type: 'relationship',
      relationTo: 'pages',
      localized: false,
      hasMany: false,
    },
  ],
  timestamps: true,
};<|MERGE_RESOLUTION|>--- conflicted
+++ resolved
@@ -8,23 +8,10 @@
   },
   useAsTitle: 'title',
   policies: {
-<<<<<<< HEAD
-    create: (req, res, next) => {
-      return next();
-    },
-    read: () => false,
-    update: (req, res, next) => {
-      return next();
-    },
-    destroy: (req, res, next) => {
-      return next();
-    },
-=======
     create: user => checkRole(['user', 'admin'], user),
     read: () => true,
     update: user => checkRole(['user', 'admin'], user),
     destroy: user => checkRole(['user', 'admin'], user),
->>>>>>> 986e26c0
   },
   fields: [
     {
