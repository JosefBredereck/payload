const roles = require('../policies/roles');
const checkRole = require('../policies/checkRole');

module.exports = {
  slug: 'users',
  labels: {
    singular: 'User',
    plural: 'Users',
  },
  useAsTitle: 'email',
  policies: {
    create: ({ req: { user } }) => checkRole(['admin', 'user'], user),
    read: null,
    update: ({ req: { user } }) => checkRole(['admin', 'user'], user),
<<<<<<< HEAD
    destroy: ({ req: { user } }) => checkRole(['admin', 'user'], user),
    admin: () => true,
  },
  hooks: {
    beforeLogin: options => options,
    afterLogin: options => options,
=======
    delete: ({ req: { user } }) => checkRole(['admin', 'user'], user),
>>>>>>> 8ec0bfaf
  },
  auth: {
    passwordIndex: 1,
    useAsUsername: 'email',
    tokenExpiration: 7200,
    secretKey: 'SECRET_KEY',
  },
  fields: [
    {
      name: 'email',
      label: 'Email Address',
      type: 'email',
      unique: true,
      maxLength: 100,
      required: true,
    },
    {
      name: 'roles',
      label: 'Role',
      type: 'select',
      options: roles,
      defaultValue: 'user',
      required: true,
      saveToJWT: true,
      hasMany: true,
    },
  ],
  timestamps: true,
};<|MERGE_RESOLUTION|>--- conflicted
+++ resolved
@@ -12,16 +12,13 @@
     create: ({ req: { user } }) => checkRole(['admin', 'user'], user),
     read: null,
     update: ({ req: { user } }) => checkRole(['admin', 'user'], user),
-<<<<<<< HEAD
-    destroy: ({ req: { user } }) => checkRole(['admin', 'user'], user),
+    delete: ({ req: { user } }) => checkRole(['admin', 'user'], user),
     admin: () => true,
   },
   hooks: {
     beforeLogin: options => options,
     afterLogin: options => options,
-=======
     delete: ({ req: { user } }) => checkRole(['admin', 'user'], user),
->>>>>>> 8ec0bfaf
   },
   auth: {
     passwordIndex: 1,
