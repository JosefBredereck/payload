import httpStatus from 'http-status';
import { Config as GeneratedTypes } from 'payload/generated-types';
import { Where, Document } from '../../types';
import { Collection } from '../config/types';
import sanitizeInternalFields from '../../utilities/sanitizeInternalFields';
import executeAccess from '../../auth/executeAccess';
import { NotFound, Forbidden, APIError, ValidationError } from '../../errors';
import { PayloadRequest } from '../../express/types';
import { hasWhereAccessResult } from '../../auth/types';
import { saveVersion } from '../../versions/saveVersion';
import { uploadFiles } from '../../uploads/uploadFiles';
import { beforeChange } from '../../fields/hooks/beforeChange';
import { beforeValidate } from '../../fields/hooks/beforeValidate';
import { afterChange } from '../../fields/hooks/afterChange';
import { afterRead } from '../../fields/hooks/afterRead';
import { generateFileData } from '../../uploads/generateFileData';
import { getLatestCollectionVersion } from '../../versions/getLatestCollectionVersion';

export type Arguments<T extends { [field: string | number | symbol]: unknown }> = {
  collection: Collection
  req: PayloadRequest
  id: string | number
  data: Omit<T, 'id'>
  depth?: number
  disableVerificationEmail?: boolean
  overrideAccess?: boolean
  showHiddenFields?: boolean
  overwriteExistingFiles?: boolean
  draft?: boolean
  autosave?: boolean
}

async function update<TSlug extends keyof GeneratedTypes['collections']>(
  incomingArgs: Arguments<GeneratedTypes['collections'][TSlug]>,
): Promise<GeneratedTypes['collections'][TSlug]> {
  let args = incomingArgs;

  // /////////////////////////////////////
  // beforeOperation - Collection
  // /////////////////////////////////////

  await args.collection.config.hooks.beforeOperation.reduce(async (priorHook, hook) => {
    await priorHook;

    args = (await hook({
      args,
      operation: 'update',
    })) || args;
  }, Promise.resolve());

  const {
    depth,
    collection,
    collection: {
      Model,
      config: collectionConfig,
    },
    id,
    req,
    req: {
      t,
      locale,
      payload,
      payload: {
        config,
      },
    },
    overrideAccess,
    showHiddenFields,
    overwriteExistingFiles = false,
    draft: draftArg = false,
    autosave = false,
  } = args;

  if (!id) {
    throw new APIError('Missing ID of document to update.', httpStatus.BAD_REQUEST);
  }

  let { data } = args;
  const { password } = data;
  const shouldSaveDraft = Boolean(draftArg && collectionConfig.versions.drafts);
  const shouldSavePassword = Boolean(password && collectionConfig.auth && !shouldSaveDraft);
  const lean = !shouldSavePassword;

  // /////////////////////////////////////
  // Access
  // /////////////////////////////////////

  const accessResults = !overrideAccess ? await executeAccess({ req, id, data }, collectionConfig.access.update) : true;
  const hasWherePolicy = hasWhereAccessResult(accessResults);

  // /////////////////////////////////////
  // Retrieve document
  // /////////////////////////////////////

  const queryToBuild: { where: Where } = {
    where: {
      and: [
        {
          id: {
            equals: id,
          },
        },
      ],
    },
  };

  if (hasWhereAccessResult(accessResults)) {
    (queryToBuild.where.and as Where[]).push(accessResults);
  }

  const query = await Model.buildQuery(queryToBuild, locale);

  const doc = await getLatestCollectionVersion({ payload, collection, id, query, lean });

  if (!doc && !hasWherePolicy) throw new NotFound(t);
  if (!doc && hasWherePolicy) throw new Forbidden(t);

  let docWithLocales: Document = JSON.stringify(lean ? doc : doc.toJSON({ virtuals: true }));
  docWithLocales = JSON.parse(docWithLocales);

  const originalDoc = await afterRead({
    depth: 0,
    doc: docWithLocales,
    entityConfig: collectionConfig,
    req,
    overrideAccess: true,
    showHiddenFields,
  });

  // /////////////////////////////////////
  // Generate data for all files and sizes
  // /////////////////////////////////////

  const { data: newFileData, files: filesToUpload } = await generateFileData({
    config,
    collection,
    req,
    data,
    throwOnMissingFile: false,
    overwriteExistingFiles,
  });

  data = newFileData;

  // /////////////////////////////////////
  // beforeValidate - Fields
  // /////////////////////////////////////

  data = await beforeValidate<GeneratedTypes['collections'][TSlug]>({
    data,
    doc: originalDoc,
    entityConfig: collectionConfig,
    id,
    operation: 'update',
    overrideAccess,
    req,
  });

  // /////////////////////////////////////
  // beforeValidate - Collection
  // /////////////////////////////////////

  await collectionConfig.hooks.beforeValidate.reduce(async (priorHook, hook) => {
    await priorHook;

    data = (await hook({
      data,
      req,
      operation: 'update',
      originalDoc,
    })) || data;
  }, Promise.resolve());

  // /////////////////////////////////////
  // Write files to local storage
  // /////////////////////////////////////

  if (!collectionConfig.upload.disableLocalStorage) {
    await uploadFiles(payload, filesToUpload, t);
  }

  // /////////////////////////////////////
  // beforeChange - Collection
  // /////////////////////////////////////

  await collectionConfig.hooks.beforeChange.reduce(async (priorHook, hook) => {
    await priorHook;

    data = (await hook({
      data,
      req,
      originalDoc,
      operation: 'update',
    })) || data;
  }, Promise.resolve());

  // /////////////////////////////////////
  // beforeChange - Fields
  // /////////////////////////////////////

  let result = await beforeChange<GeneratedTypes['collections'][TSlug]>({
    data,
    doc: originalDoc,
    docWithLocales,
    entityConfig: collectionConfig,
    id,
    operation: 'update',
    req,
    skipValidation: shouldSaveDraft || data._status === 'draft',
  });

  // /////////////////////////////////////
  // Handle potential password update
  // /////////////////////////////////////

  if (shouldSavePassword) {
    await doc.setPassword(password);
    await doc.save();
    delete data.password;
    delete result.password;
  }

  // /////////////////////////////////////
  // Update
  // /////////////////////////////////////

<<<<<<< HEAD
  if (shouldSaveDraft) {
    await ensurePublishedCollectionVersion({
      payload,
      config: collectionConfig,
      req,
      docWithLocales,
      id,
    });

    result = await saveCollectionDraft<GeneratedTypes['collections'][TSlug]>({
      payload,
      config: collectionConfig,
      req,
      data: result,
      id,
      autosave,
    });
  } else {
=======
  if (!shouldSaveDraft) {
>>>>>>> 2c6844c3
    try {
      result = await Model.findByIdAndUpdate(
        { _id: id },
        result,
        { new: true },
      );
    } catch (error) {
      // Handle uniqueness error from MongoDB
      throw error.code === 11000 && error.keyValue
        ? new ValidationError([{ message: 'Value must be unique', field: Object.keys(error.keyValue)[0] }], t)
        : error;
    }
<<<<<<< HEAD

    const resultString = JSON.stringify(result);
    result = JSON.parse(resultString);
  }

  result = sanitizeInternalFields<GeneratedTypes['collections'][TSlug]>(result);
=======
  }

  result = JSON.parse(JSON.stringify(result));
  result.id = result._id;
  result = sanitizeInternalFields(result);
>>>>>>> 2c6844c3

  // /////////////////////////////////////
  // Create version
  // /////////////////////////////////////

  if (collectionConfig.versions) {
    result = await saveVersion({
      payload,
      collection: collectionConfig,
      req,
      docWithLocales: result,
      id,
      autosave,
      draft: shouldSaveDraft,
      createdAt: originalDoc.createdAt,
    });
  }

  // /////////////////////////////////////
  // afterRead - Fields
  // /////////////////////////////////////

  result = await afterRead({
    depth,
    doc: result,
    entityConfig: collectionConfig,
    req,
    overrideAccess,
    showHiddenFields,
  });

  // /////////////////////////////////////
  // afterRead - Collection
  // /////////////////////////////////////

  await collectionConfig.hooks.afterRead.reduce(async (priorHook, hook) => {
    await priorHook;

    result = await hook({
      req,
      doc: result,
    }) || result;
  }, Promise.resolve());

  // /////////////////////////////////////
  // afterChange - Fields
  // /////////////////////////////////////

  result = await afterChange<GeneratedTypes['collections'][TSlug]>({
    data,
    doc: result,
    previousDoc: originalDoc,
    entityConfig: collectionConfig,
    operation: 'update',
    req,
  });

  // /////////////////////////////////////
  // afterChange - Collection
  // /////////////////////////////////////

  await collectionConfig.hooks.afterChange.reduce(async (priorHook, hook) => {
    await priorHook;

    result = await hook({
      doc: result,
      previousDoc: originalDoc,
      req,
      operation: 'update',
    }) || result;
  }, Promise.resolve());

  // /////////////////////////////////////
  // Return results
  // /////////////////////////////////////

  return result;
}

export default update;<|MERGE_RESOLUTION|>--- conflicted
+++ resolved
@@ -225,28 +225,7 @@
   // Update
   // /////////////////////////////////////
 
-<<<<<<< HEAD
-  if (shouldSaveDraft) {
-    await ensurePublishedCollectionVersion({
-      payload,
-      config: collectionConfig,
-      req,
-      docWithLocales,
-      id,
-    });
-
-    result = await saveCollectionDraft<GeneratedTypes['collections'][TSlug]>({
-      payload,
-      config: collectionConfig,
-      req,
-      data: result,
-      id,
-      autosave,
-    });
-  } else {
-=======
   if (!shouldSaveDraft) {
->>>>>>> 2c6844c3
     try {
       result = await Model.findByIdAndUpdate(
         { _id: id },
@@ -259,20 +238,11 @@
         ? new ValidationError([{ message: 'Value must be unique', field: Object.keys(error.keyValue)[0] }], t)
         : error;
     }
-<<<<<<< HEAD
-
-    const resultString = JSON.stringify(result);
-    result = JSON.parse(resultString);
-  }
-
-  result = sanitizeInternalFields<GeneratedTypes['collections'][TSlug]>(result);
-=======
   }
 
   result = JSON.parse(JSON.stringify(result));
-  result.id = result._id;
+  result.id = result._id as string | number;
   result = sanitizeInternalFields(result);
->>>>>>> 2c6844c3
 
   // /////////////////////////////////////
   // Create version
